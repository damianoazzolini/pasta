--- conflicted
+++ resolved
@@ -17,18 +17,8 @@
     return char1 == '\n' or char1 == '\r\n' or char1 == '\n\r'
 
 
-<<<<<<< HEAD
-def check_consistent_prob_fact(line_in: str, weight : bool = False) -> 'tuple[float, str]':
-    if not weight:
-        r = "0.[0-9]+::[a-z_][a-z_0-9]*(\([a-z_A-Z0-9]*(,[a-z_A-Z0-9]*)*\))*\."
-    else:
-        # this regex is not fully correct
-        r = "[0-9]+::[a-z_][a-z_0-9]*(\([a-z_A-Z0-9]*(,[a-z_A-Z0-9]*)*\))*\."
-        
-=======
 def check_consistent_prob_fact(line_in: str) -> 'tuple[float, str]':
     r = r"0.[0-9]+::[a-z_][a-z_0-9]*(\([a-z_A-Z0-9]*(,[a-z_A-Z0-9]*)*\))*\."
->>>>>>> c8e415a9
     x = re.match(r, line_in.strip())
     if x is None:
         print_error_and_exit(f"Probabilistic fact ->{line_in}<- ill formed")
