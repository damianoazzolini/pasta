--- conflicted
+++ resolved
@@ -210,22 +210,9 @@
             if el != '':
                 self.cautious_consequences.append(el)
 
-<<<<<<< HEAD
-        clingo_time = time.time() - start_time
 
         return clingo_time
 
-    def compute_probabilities_lpmln(self) -> None:
-        '''
-        Inference using the LPMNL semnatics.
-        '''
-        ctl = self.init_clingo_ctl(["0","-Wnone"])
-        ctl.ground([("base", [])])
-        
-        sys.exit()
-        
-=======
->>>>>>> 1e282da2
 
     def compute_probabilities(self) -> None:
         '''
